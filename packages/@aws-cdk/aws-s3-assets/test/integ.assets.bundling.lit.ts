--- conflicted
+++ resolved
@@ -1,13 +1,8 @@
 /// !cdk-integ pragma:ignore-assets
 import * as path from 'path';
 import * as iam from '@aws-cdk/aws-iam';
-<<<<<<< HEAD
 import { App, BundlingDockerImage, Stack, StackProps } from '@aws-cdk/core';
 import { Construct } from 'constructs';
-import * as path from 'path';
-=======
-import { App, BundlingDockerImage, Construct, Stack, StackProps } from '@aws-cdk/core';
->>>>>>> 31d6e659
 import * as assets from '../lib';
 
 class TestStack extends Stack {
