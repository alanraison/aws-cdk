<<<<<<< HEAD
import * as cxschema from '@aws-cdk/cloud-assembly-schema';
import * as cxapi from '@aws-cdk/cx-api';
import { Construct, IConstruct } from 'constructs';
import * as fs from 'fs';
import * as path from 'path';
// These imports have to be at the end to prevent circular imports
=======
import * as fs from 'fs';
import * as path from 'path';
import * as cxschema from '@aws-cdk/cloud-assembly-schema';
import * as cxapi from '@aws-cdk/cx-api';
>>>>>>> 319bbf9e
import { Arn, ArnComponents } from './arn';
import { DockerImageAssetLocation, DockerImageAssetSource, FileAssetLocation, FileAssetSource } from './assets';
import { CfnElement } from './cfn-element';
import { Fn } from './cfn-fn';
import { Aws, ScopedAws } from './cfn-pseudo';
import { CfnResource, TagType } from './cfn-resource';
<<<<<<< HEAD
=======
import { Construct, IConstruct, ISynthesisSession } from './construct-compat';
>>>>>>> 319bbf9e
import { ContextProvider } from './context-provider';
import { addDependency } from './deps';
import { Environment } from './environment';
import * as cfnlang from './private/cloudformation-lang';
import { LogicalIDs } from './private/logical-id';
import { resolve } from './private/resolve';
import { makeUniqueId } from './private/uniqueid';
import { Reference } from './reference';
import { IResolvable } from './resolvable';
import { DefaultStackSynthesizer, IStackSynthesizer, ISynthesisSession, LegacyStackSynthesizer } from './stack-synthesizers';
import { Stage } from './stage';
import { ITaggable, TagManager } from './tag-manager';
import { Token } from './token';

const STACK_SYMBOL = Symbol.for('@aws-cdk/core.Stack');
const MY_STACK_CACHE = Symbol.for('@aws-cdk/core.Stack.myStack');

const VALID_STACK_NAME_REGEX = /^[A-Za-z][A-Za-z0-9-]*$/;

export interface StackProps {
  /**
   * A description of the stack.
   *
   * @default - No description.
   */
  readonly description?: string;

  /**
   * The AWS environment (account/region) where this stack will be deployed.
   *
   * Set the `region`/`account` fields of `env` to either a concrete value to
   * select the indicated environment (recommended for production stacks), or to
   * the values of environment variables
   * `CDK_DEFAULT_REGION`/`CDK_DEFAULT_ACCOUNT` to let the target environment
   * depend on the AWS credentials/configuration that the CDK CLI is executed
   * under (recommended for development stacks).
   *
   * If the `Stack` is instantiated inside a `Stage`, any undefined
   * `region`/`account` fields from `env` will default to the same field on the
   * encompassing `Stage`, if configured there.
   *
   * If either `region` or `account` are not set nor inherited from `Stage`, the
   * Stack will be considered "*environment-agnostic*"". Environment-agnostic
   * stacks can be deployed to any environment but may not be able to take
   * advantage of all features of the CDK. For example, they will not be able to
   * use environmental context lookups such as `ec2.Vpc.fromLookup` and will not
   * automatically translate Service Principals to the right format based on the
   * environment's AWS partition, and other such enhancements.
   *
   * @example
   *
   * // Use a concrete account and region to deploy this stack to:
   * // `.account` and `.region` will simply return these values.
   * new MyStack(app, 'Stack1', {
   *   env: {
   *     account: '123456789012',
   *     region: 'us-east-1'
   *   },
   * });
   *
   * // Use the CLI's current credentials to determine the target environment:
   * // `.account` and `.region` will reflect the account+region the CLI
   * // is configured to use (based on the user CLI credentials)
   * new MyStack(app, 'Stack2', {
   *   env: {
   *     account: process.env.CDK_DEFAULT_ACCOUNT,
   *     region: process.env.CDK_DEFAULT_REGION
   *   },
   * });
   *
   * // Define multiple stacks stage associated with an environment
   * const myStage = new Stage(app, 'MyStage', {
   *   env: {
   *     account: '123456789012',
   *     region: 'us-east-1'
   *   }
   * });
   *
   * // both of these stavks will use the stage's account/region:
   * // `.account` and `.region` will resolve to the concrete values as above
   * new MyStack(myStage, 'Stack1');
   * new YourStack(myStage, 'Stack1');
   *
   * // Define an environment-agnostic stack:
   * // `.account` and `.region` will resolve to `{ "Ref": "AWS::AccountId" }` and `{ "Ref": "AWS::Region" }` respectively.
   * // which will only resolve to actual values by CloudFormation during deployment.
   * new MyStack(app, 'Stack1');
   *
   * @default - The environment of the containing `Stage` if available,
   * otherwise create the stack will be environment-agnostic.
   */
  readonly env?: Environment;

  /**
   * Name to deploy the stack with
   *
   * @default - Derived from construct path.
   */
  readonly stackName?: string;

  /**
   * Stack tags that will be applied to all the taggable resources and the stack itself.
   *
   * @default {}
   */
  readonly tags?: { [key: string]: string };

  /**
   * Synthesis method to use while deploying this stack
   *
   * @default - `DefaultStackSynthesizer` if the `@aws-cdk/core:newStyleStackSynthesis` feature flag
   * is set, `LegacyStackSynthesizer` otherwise.
   */
  readonly synthesizer?: IStackSynthesizer;

  /**
   * Whether to enable termination protection for this stack.
   *
   * @default false
   */
  readonly terminationProtection?: boolean;
}

/**
 * A root construct which represents a single CloudFormation stack.
 */
export class Stack extends Construct implements ITaggable {
  /**
   * Return whether the given object is a Stack.
   *
   * We do attribute detection since we can't reliably use 'instanceof'.
   */
  public static isStack(x: any): x is Stack {
    return x !== null && typeof(x) === 'object' && STACK_SYMBOL in x;
  }

  /**
   * Looks up the first stack scope in which `construct` is defined. Fails if there is no stack up the tree.
   * @param construct The construct to start the search from.
   */
  public static of(construct: IConstruct): Stack {
    // we want this to be as cheap as possible. cache this result by mutating
    // the object. anecdotally, at the time of this writing, @aws-cdk/core unit
    // tests hit this cache 1,112 times, @aws-cdk/aws-cloudformation unit tests
    // hit this 2,435 times).
    const cache = (construct as any)[MY_STACK_CACHE] as Stack | undefined;
    if (cache) {
      return cache;
    } else {
      const value = _lookup(construct);
      Object.defineProperty(construct, MY_STACK_CACHE, {
        enumerable: false,
        writable: false,
        configurable: false,
        value,
      });
      return value;
    }

    function _lookup(c: IConstruct): Stack  {
      if (Stack.isStack(c)) {
        return c;
      }

      if (!c.node.scope) {
        throw new Error(`No stack could be identified for the construct at path ${construct.node.path}`);
      }

      return _lookup(c.node.scope);
    }
  }

  /**
   * Tags to be applied to the stack.
   */
  public readonly tags: TagManager;

  /**
   * Options for CloudFormation template (like version, transform, description).
   */
  public readonly templateOptions: ITemplateOptions;

  /**
   * The AWS region into which this stack will be deployed (e.g. `us-west-2`).
   *
   * This value is resolved according to the following rules:
   *
   * 1. The value provided to `env.region` when the stack is defined. This can
   *    either be a concerete region (e.g. `us-west-2`) or the `Aws.region`
   *    token.
   * 3. `Aws.region`, which is represents the CloudFormation intrinsic reference
   *    `{ "Ref": "AWS::Region" }` encoded as a string token.
   *
   * Preferably, you should use the return value as an opaque string and not
   * attempt to parse it to implement your logic. If you do, you must first
   * check that it is a concerete value an not an unresolved token. If this
   * value is an unresolved token (`Token.isUnresolved(stack.region)` returns
   * `true`), this implies that the user wishes that this stack will synthesize
   * into a **region-agnostic template**. In this case, your code should either
   * fail (throw an error, emit a synth error using `node.addError`) or
   * implement some other region-agnostic behavior.
   */
  public readonly region: string;

  /**
   * The AWS account into which this stack will be deployed.
   *
   * This value is resolved according to the following rules:
   *
   * 1. The value provided to `env.account` when the stack is defined. This can
   *    either be a concerete account (e.g. `585695031111`) or the
   *    `Aws.accountId` token.
   * 3. `Aws.accountId`, which represents the CloudFormation intrinsic reference
   *    `{ "Ref": "AWS::AccountId" }` encoded as a string token.
   *
   * Preferably, you should use the return value as an opaque string and not
   * attempt to parse it to implement your logic. If you do, you must first
   * check that it is a concerete value an not an unresolved token. If this
   * value is an unresolved token (`Token.isUnresolved(stack.account)` returns
   * `true`), this implies that the user wishes that this stack will synthesize
   * into a **account-agnostic template**. In this case, your code should either
   * fail (throw an error, emit a synth error using `node.addError`) or
   * implement some other region-agnostic behavior.
   */
  public readonly account: string;

  /**
   * The environment coordinates in which this stack is deployed. In the form
   * `aws://account/region`. Use `stack.account` and `stack.region` to obtain
   * the specific values, no need to parse.
   *
   * You can use this value to determine if two stacks are targeting the same
   * environment.
   *
   * If either `stack.account` or `stack.region` are not concrete values (e.g.
   * `Aws.account` or `Aws.region`) the special strings `unknown-account` and/or
   * `unknown-region` will be used respectively to indicate this stack is
   * region/account-agnostic.
   */
  public readonly environment: string;

  /**
   * Whether termination protection is enabled for this stack.
   */
  public readonly terminationProtection?: boolean;

  /**
   * If this is a nested stack, this represents its `AWS::CloudFormation::Stack`
   * resource. `undefined` for top-level (non-nested) stacks.
   *
   * @experimental
   */
  public readonly nestedStackResource?: CfnResource;

  /**
   * The name of the CloudFormation template file emitted to the output
   * directory during synthesis.
   *
   * @example MyStack.template.json
   */
  public readonly templateFile: string;

  /**
   * The ID of the cloud assembly artifact for this stack.
   */
  public readonly artifactId: string;

  /**
   * Synthesis method for this stack
   *
   * @experimental
   */
  public readonly synthesizer: IStackSynthesizer;

  /**
   * Logical ID generation strategy
   */
  private readonly _logicalIds: LogicalIDs;

  /**
   * Other stacks this stack depends on
   */
  private readonly _stackDependencies: { [uniqueId: string]: StackDependency };

  /**
   * Lists all missing contextual information.
   * This is returned when the stack is synthesized under the 'missing' attribute
   * and allows tooling to obtain the context and re-synthesize.
   */
  private readonly _missingContext: cxschema.MissingContext[];

  private readonly _stackName: string;

  /**
   * Creates a new stack.
   *
   * @param scope Parent of this stack, usually an `App` or a `Stage`, but could be any construct.
   * @param id The construct ID of this stack. If `stackName` is not explicitly
   * defined, this id (and any parent IDs) will be used to determine the
   * physical ID of the stack.
   * @param props Stack properties.
   */
  public constructor(scope?: Construct, id?: string, props: StackProps = {}) {
    // For unit test scope and id are optional for stacks, but we still want an App
    // as the parent because apps implement much of the synthesis logic.
    scope = scope ?? new App({
      autoSynth: false,
      outdir: FileSystem.mkdtemp('cdk-test-app-'),
    });

    // "Default" is a "hidden id" from a `node.uniqueId` perspective
    id = id ?? 'Default';

    super(scope, id);

    this._missingContext = new Array<cxschema.MissingContext>();
    this._stackDependencies = { };
    this.templateOptions = { };

    Object.defineProperty(this, STACK_SYMBOL, { value: true });

    this._logicalIds = new LogicalIDs();

    const { account, region, environment } = this.parseEnvironment(props.env);

    this.account = account;
    this.region = region;
    this.environment = environment;
    this.terminationProtection = props.terminationProtection;

    if (props.description !== undefined) {
      // Max length 1024 bytes
      // Typically 2 bytes per character, may be more for more exotic characters
      if (props.description.length > 512) {
        throw new Error(`Stack description must be <= 1024 bytes. Received description: '${props.description}'`);
      }
      this.templateOptions.description = props.description;
    }

    this._stackName = props.stackName !== undefined ? props.stackName : this.generateStackName();
    this.tags = new TagManager(TagType.KEY_VALUE, 'aws:cdk:stack', props.tags);

    if (!VALID_STACK_NAME_REGEX.test(this.stackName)) {
      throw new Error(`Stack name must match the regular expression: ${VALID_STACK_NAME_REGEX.toString()}, got '${this.stackName}'`);
    }

    // the preferred behavior is to generate a unique id for this stack and use
    // it as the artifact ID in the assembly. this allows multiple stacks to use
    // the same name. however, this behavior is breaking for 1.x so it's only
    // applied under a feature flag which is applied automatically for new
    // projects created using `cdk init`.
    //
    // Also use the new behavior if we are using the new CI/CD-ready synthesizer; that way
    // people only have to flip one flag.
    // eslint-disable-next-line max-len
    this.artifactId = this.node.tryGetContext(cxapi.ENABLE_STACK_NAME_DUPLICATES_CONTEXT) || this.node.tryGetContext(cxapi.NEW_STYLE_STACK_SYNTHESIS_CONTEXT)
      ? this.generateStackArtifactId()
      : this.stackName;

    this.templateFile = `${this.artifactId}.template.json`;

    this.synthesizer = props.synthesizer ?? (this.node.tryGetContext(cxapi.NEW_STYLE_STACK_SYNTHESIS_CONTEXT)
      ? new DefaultStackSynthesizer()
      : new LegacyStackSynthesizer());
    this.synthesizer.bind(this);
  }

  /**
   * Resolve a tokenized value in the context of the current stack.
   */
  public resolve(obj: any): any {
    return resolve(obj, {
      scope: this,
      prefix: [],
      resolver: cfnlang.CLOUDFORMATION_TOKEN_RESOLVER,
      preparing: false,
    });
  }

  /**
   * Convert an object, potentially containing tokens, to a JSON string
   */
  public toJsonString(obj: any, space?: number): string {
    return cfnlang.CloudFormationLang.toJSON(obj, space).toString();
  }

  /**
   * Indicate that a context key was expected
   *
   * Contains instructions which will be emitted into the cloud assembly on how
   * the key should be supplied.
   *
   * @param report The set of parameters needed to obtain the context
   */
  public reportMissingContext(report: cxapi.MissingContext) {
    if (!Object.values(cxschema.ContextProvider).includes(report.provider as cxschema.ContextProvider)) {
      throw new Error(`Unknown context provider requested in: ${JSON.stringify(report)}`);
    }
    this._missingContext.push(report as cxschema.MissingContext);
  }

  /**
   * Rename a generated logical identities
   *
   * To modify the naming scheme strategy, extend the `Stack` class and
   * override the `allocateLogicalId` method.
   */
  public renameLogicalId(oldId: string, newId: string) {
    this._logicalIds.addRename(oldId, newId);
  }

  /**
   * Allocates a stack-unique CloudFormation-compatible logical identity for a
   * specific resource.
   *
   * This method is called when a `CfnElement` is created and used to render the
   * initial logical identity of resources. Logical ID renames are applied at
   * this stage.
   *
   * This method uses the protected method `allocateLogicalId` to render the
   * logical ID for an element. To modify the naming scheme, extend the `Stack`
   * class and override this method.
   *
   * @param element The CloudFormation element for which a logical identity is
   * needed.
   */
  public getLogicalId(element: CfnElement): string {
    const logicalId = this.allocateLogicalId(element);
    return this._logicalIds.applyRename(logicalId);
  }

  /**
   * Add a dependency between this stack and another stack.
   *
   * This can be used to define dependencies between any two stacks within an
   * app, and also supports nested stacks.
   */
  public addDependency(target: Stack, reason?: string) {
    addDependency(this, target, reason);
  }

  /**
   * Return the stacks this stack depends on
   */
  public get dependencies(): Stack[] {
    return Object.values(this._stackDependencies).map(x => x.stack);
  }

  /**
   * The concrete CloudFormation physical stack name.
   *
   * This is either the name defined explicitly in the `stackName` prop or
   * allocated based on the stack's location in the construct tree. Stacks that
   * are directly defined under the app use their construct `id` as their stack
   * name. Stacks that are defined deeper within the tree will use a hashed naming
   * scheme based on the construct path to ensure uniqueness.
   *
   * If you wish to obtain the deploy-time AWS::StackName intrinsic,
   * you can use `Aws.stackName` directly.
   */
  public get stackName(): string {
    return this._stackName;
  }

  /**
   * The partition in which this stack is defined
   */
  public get partition(): string {
    // Always return a non-scoped partition intrinsic. These will usually
    // be used to construct an ARN, but there are no cross-partition
    // calls anyway.
    return Aws.PARTITION;
  }

  /**
   * The Amazon domain suffix for the region in which this stack is defined
   */
  public get urlSuffix(): string {
    // Since URL Suffix always follows partition, it is unscoped like partition is.
    return Aws.URL_SUFFIX;
  }

  /**
   * The ID of the stack
   *
   * @example After resolving, looks like arn:aws:cloudformation:us-west-2:123456789012:stack/teststack/51af3dc0-da77-11e4-872e-1234567db123
   */
  public get stackId(): string {
    return new ScopedAws(this).stackId;
  }

  /**
   * Returns the list of notification Amazon Resource Names (ARNs) for the current stack.
   */
  public get notificationArns(): string[] {
    return new ScopedAws(this).notificationArns;
  }

  /**
   * Indicates if this is a nested stack, in which case `parentStack` will include a reference to it's parent.
   */
  public get nested(): boolean {
    return this.nestedStackResource !== undefined;
  }

  /**
   * Creates an ARN from components.
   *
   * If `partition`, `region` or `account` are not specified, the stack's
   * partition, region and account will be used.
   *
   * If any component is the empty string, an empty string will be inserted
   * into the generated ARN at the location that component corresponds to.
   *
   * The ARN will be formatted as follows:
   *
   *   arn:{partition}:{service}:{region}:{account}:{resource}{sep}}{resource-name}
   *
   * The required ARN pieces that are omitted will be taken from the stack that
   * the 'scope' is attached to. If all ARN pieces are supplied, the supplied scope
   * can be 'undefined'.
   */
  public formatArn(components: ArnComponents): string {
    return Arn.format(components, this);
  }

  /**
   * Given an ARN, parses it and returns components.
   *
   * If the ARN is a concrete string, it will be parsed and validated. The
   * separator (`sep`) will be set to '/' if the 6th component includes a '/',
   * in which case, `resource` will be set to the value before the '/' and
   * `resourceName` will be the rest. In case there is no '/', `resource` will
   * be set to the 6th components and `resourceName` will be set to the rest
   * of the string.
   *
   * If the ARN includes tokens (or is a token), the ARN cannot be validated,
   * since we don't have the actual value yet at the time of this function
   * call. You will have to know the separator and the type of ARN. The
   * resulting `ArnComponents` object will contain tokens for the
   * subexpressions of the ARN, not string literals. In this case this
   * function cannot properly parse the complete final resourceName (path) out
   * of ARNs that use '/' to both separate the 'resource' from the
   * 'resourceName' AND to subdivide the resourceName further. For example, in
   * S3 ARNs:
   *
   *    arn:aws:s3:::my_corporate_bucket/path/to/exampleobject.png
   *
   * After parsing the resourceName will not contain
   * 'path/to/exampleobject.png' but simply 'path'. This is a limitation
   * because there is no slicing functionality in CloudFormation templates.
   *
   * @param arn The ARN string to parse
   * @param sepIfToken The separator used to separate resource from resourceName
   * @param hasName Whether there is a name component in the ARN at all. For
   * example, SNS Topics ARNs have the 'resource' component contain the topic
   * name, and no 'resourceName' component.
   *
   * @returns an ArnComponents object which allows access to the various
   * components of the ARN.
   *
   * @returns an ArnComponents object which allows access to the various
   *      components of the ARN.
   */
  public parseArn(arn: string, sepIfToken: string = '/', hasName: boolean = true): ArnComponents {
    return Arn.parse(arn, sepIfToken, hasName);
  }

  /**
   * Returnst the list of AZs that are availability in the AWS environment
   * (account/region) associated with this stack.
   *
   * If the stack is environment-agnostic (either account and/or region are
   * tokens), this property will return an array with 2 tokens that will resolve
   * at deploy-time to the first two availability zones returned from CloudFormation's
   * `Fn::GetAZs` intrinsic function.
   *
   * If they are not available in the context, returns a set of dummy values and
   * reports them as missing, and let the CLI resolve them by calling EC2
   * `DescribeAvailabilityZones` on the target environment.
   */
  public get availabilityZones(): string[] {
    // if account/region are tokens, we can't obtain AZs through the context
    // provider, so we fallback to use Fn::GetAZs. the current lowest common
    // denominator is 2 AZs across all AWS regions.
    const agnostic = Token.isUnresolved(this.account) || Token.isUnresolved(this.region);
    if (agnostic) {
      return this.node.tryGetContext(cxapi.AVAILABILITY_ZONE_FALLBACK_CONTEXT_KEY) || [
        Fn.select(0, Fn.getAzs()),
        Fn.select(1, Fn.getAzs()),
      ];
    }

    const value = ContextProvider.getValue(this, {
      provider: cxschema.ContextProvider.AVAILABILITY_ZONE_PROVIDER,
      dummyValue: ['dummy1a', 'dummy1b', 'dummy1c'],
    }).value;

    if (!Array.isArray(value)) {
      throw new Error(`Provider ${cxschema.ContextProvider.AVAILABILITY_ZONE_PROVIDER} expects a list`);
    }

    return value;
  }

  /**
   * Register a file asset on this Stack
   *
   * @deprecated Use `stack.synthesizer.addFileAsset()` if you are calling,
   * and a different IDeploymentEnvironment class if you are implementing.
   */
  public addFileAsset(asset: FileAssetSource): FileAssetLocation {
    return this.synthesizer.addFileAsset(asset);
  }

  /**
   * Register a docker image asset on this Stack
   *
   * @deprecated Use `stack.synthesizer.addDockerImageAsset()` if you are calling,
   * and a different `IDeploymentEnvironment` class if you are implementing.
   */
  public addDockerImageAsset(asset: DockerImageAssetSource): DockerImageAssetLocation {
    return this.synthesizer.addDockerImageAsset(asset);
  }

  /**
   * If this is a nested stack, returns it's parent stack.
   */
  public get nestedStackParent() {
    return this.nestedStackResource && Stack.of(this.nestedStackResource);
  }

  /**
   * Returns the parent of a nested stack.
   *
   * @deprecated use `nestedStackParent`
   */
  public get parentStack() {
    return this.nestedStackParent;
  }

  /**
   * Add a Transform to this stack. A Transform is a macro that AWS
   * CloudFormation uses to process your template.
   *
   * Duplicate values are removed when stack is synthesized.
   *
   * @example addTransform('AWS::Serverless-2016-10-31')
   *
   * @see https://docs.aws.amazon.com/AWSCloudFormation/latest/UserGuide/transform-section-structure.html
   *
   * @param transform The transform to add
   */
  public addTransform(transform: string) {
    if (!this.templateOptions.transforms) {
      this.templateOptions.transforms = [];
    }
    this.templateOptions.transforms.push(transform);
  }

  /**
   * Called implicitly by the `addDependency` helper function in order to
   * realize a dependency between two top-level stacks at the assembly level.
   *
   * Use `stack.addDependency` to define the dependency between any two stacks,
   * and take into account nested stack relationships.
   *
   * @internal
   */
  public _addAssemblyDependency(target: Stack, reason?: string) {
    // defensive: we should never get here for nested stacks
    if (this.nested || target.nested) {
      throw new Error('Cannot add assembly-level dependencies for nested stacks');
    }

    reason = reason || 'dependency added using stack.addDependency()';
    const cycle = target.stackDependencyReasons(this);
    if (cycle !== undefined) {
      // eslint-disable-next-line max-len
      throw new Error(`'${target.node.path}' depends on '${this.node.path}' (${cycle.join(', ')}). Adding this dependency (${reason}) would create a cyclic reference.`);
    }

    let dep = this._stackDependencies[target.node.uniqueId];
    if (!dep) {
      dep = this._stackDependencies[target.node.uniqueId] = {
        stack: target,
        reasons: [],
      };
    }

    dep.reasons.push(reason);

    if (process.env.CDK_DEBUG_DEPS) {
      // eslint-disable-next-line no-console
      console.error(`[CDK_DEBUG_DEPS] stack "${this.node.path}" depends on "${target.node.path}" because: ${reason}`);
    }
  }

  /**
   * Synthesizes the cloudformation template into a cloud assembly.
   * @internal
   */
  public _synthesizeTemplate(session: ISynthesisSession): void {
    // In principle, stack synthesis is delegated to the
    // StackSynthesis object.
    //
    // However, some parts of synthesis currently use some private
    // methods on Stack, and I don't really see the value in refactoring
    // this right now, so some parts still happen here.
    const builder = session.assembly;

    // write the CloudFormation template as a JSON file
    const outPath = path.join(builder.outdir, this.templateFile);
    const text = JSON.stringify(this._toCloudFormation(), undefined, 2);
    fs.writeFileSync(outPath, text);

    for (const ctx of this._missingContext) {
      builder.addMissing(ctx);
    }

    // Delegate adding artifacts to the Synthesizer
    this.synthesizer.synthesizeStackArtifacts(session);
  }

  /**
   * Returns the naming scheme used to allocate logical IDs. By default, uses
   * the `HashedAddressingScheme` but this method can be overridden to customize
   * this behavior.
   *
   * In order to make sure logical IDs are unique and stable, we hash the resource
   * construct tree path (i.e. toplevel/secondlevel/.../myresource) and add it as
   * a suffix to the path components joined without a separator (CloudFormation
   * IDs only allow alphanumeric characters).
   *
   * The result will be:
   *
   *   <path.join('')><md5(path.join('/')>
   *     "human"      "hash"
   *
   * If the "human" part of the ID exceeds 240 characters, we simply trim it so
   * the total ID doesn't exceed CloudFormation's 255 character limit.
   *
   * We only take 8 characters from the md5 hash (0.000005 chance of collision).
   *
   * Special cases:
   *
   * - If the path only contains a single component (i.e. it's a top-level
   *   resource), we won't add the hash to it. The hash is not needed for
   *   disamiguation and also, it allows for a more straightforward migration an
   *   existing CloudFormation template to a CDK stack without logical ID changes
   *   (or renames).
   * - For aesthetic reasons, if the last components of the path are the same
   *   (i.e. `L1/L2/Pipeline/Pipeline`), they will be de-duplicated to make the
   *   resulting human portion of the ID more pleasing: `L1L2Pipeline<HASH>`
   *   instead of `L1L2PipelinePipeline<HASH>`
   * - If a component is named "Default" it will be omitted from the path. This
   *   allows refactoring higher level abstractions around constructs without affecting
   *   the IDs of already deployed resources.
   * - If a component is named "Resource" it will be omitted from the user-visible
   *   path, but included in the hash. This reduces visual noise in the human readable
   *   part of the identifier.
   *
   * @param cfnElement The element for which the logical ID is allocated.
   */
  protected allocateLogicalId(cfnElement: CfnElement): string {
    const scopes = cfnElement.node.scopes;
    const stackIndex = scopes.indexOf(cfnElement.stack);
    const pathComponents = scopes.slice(stackIndex + 1).map(x => x.node.id);
    return makeUniqueId(pathComponents);
  }

  /**
   * Validate stack name
   *
   * CloudFormation stack names can include dashes in addition to the regular identifier
   * character classes, and we don't allow one of the magic markers.
   *
   * @internal
   */
  protected _validateId(name: string) {
    if (name && !VALID_STACK_NAME_REGEX.test(name)) {
      throw new Error(`Stack name must match the regular expression: ${VALID_STACK_NAME_REGEX.toString()}, got '${name}'`);
    }
  }

  /**
   * Returns the CloudFormation template for this stack by traversing
   * the tree and invoking _toCloudFormation() on all Entity objects.
   *
   * @internal
   */
  protected _toCloudFormation() {
    let transform: string | string[] | undefined;

    if (this.templateOptions.transform) {
      // eslint-disable-next-line max-len
      this.node.addWarning('This stack is using the deprecated `templateOptions.transform` property. Consider switching to `addTransform()`.');
      this.addTransform(this.templateOptions.transform);
    }

    if (this.templateOptions.transforms) {
      if (this.templateOptions.transforms.length === 1) { // Extract single value
        transform = this.templateOptions.transforms[0];
      } else { // Remove duplicate values
        transform = Array.from(new Set(this.templateOptions.transforms));
      }
    }

    const template: any = {
      Description: this.templateOptions.description,
      Transform: transform,
      AWSTemplateFormatVersion: this.templateOptions.templateFormatVersion,
      Metadata: this.templateOptions.metadata,
    };

    const elements = cfnElements(this);
    const fragments = elements.map(e => this.resolve(e._toCloudFormation()));

    // merge in all CloudFormation fragments collected from the tree
    for (const fragment of fragments) {
      merge(template, fragment);
    }

    // resolve all tokens and remove all empties
    const ret = this.resolve(template) || {};

    this._logicalIds.assertAllRenamesApplied();

    return ret;
  }

  /**
   * Deprecated.
   *
   * @see https://github.com/aws/aws-cdk/pull/7187
   * @returns reference itself without any change
   * @deprecated cross reference handling has been moved to `App.prepare()`.
   */
  protected prepareCrossReference(_sourceStack: Stack, reference: Reference): IResolvable {
    return reference;
  }

  /**
   * Determine the various stack environment attributes.
   *
   */
  private parseEnvironment(env: Environment = {}) {
    // if an environment property is explicitly specified when the stack is
    // created, it will be used. if not, use tokens for account and region.
    //
    // (They do not need to be anchored to any construct like resource attributes
    // are, because we'll never Export/Fn::ImportValue them -- the only situation
    // in which Export/Fn::ImportValue would work is if the value are the same
    // between producer and consumer anyway, so we can just assume that they are).
    const containingAssembly = Stage.of(this);
    const account = env.account ?? containingAssembly?.account ?? Aws.ACCOUNT_ID;
    const region  = env.region  ?? containingAssembly?.region ?? Aws.REGION;

    // this is the "aws://" env specification that will be written to the cloud assembly
    // manifest. it will use "unknown-account" and "unknown-region" to indicate
    // environment-agnosticness.
    const envAccount = !Token.isUnresolved(account) ? account : cxapi.UNKNOWN_ACCOUNT;
    const envRegion  = !Token.isUnresolved(region)  ? region  : cxapi.UNKNOWN_REGION;

    return {
      account, region,
      environment: cxapi.EnvironmentUtils.format(envAccount, envRegion),
    };
  }

  /**
   * Check whether this stack has a (transitive) dependency on another stack
   *
   * Returns the list of reasons on the dependency path, or undefined
   * if there is no dependency.
   */
  private stackDependencyReasons(other: Stack): string[] | undefined {
    if (this === other) { return []; }
    for (const dep of Object.values(this._stackDependencies)) {
      const ret = dep.stack.stackDependencyReasons(other);
      if (ret !== undefined) {
        return [ ...dep.reasons, ...ret ];
      }
    }
    return undefined;
  }

  /**
   * Calculate the stack name based on the construct path
   *
   * The stack name is the name under which we'll deploy the stack,
   * and incorporates containing Stage names by default.
   *
   * Generally this looks a lot like how logical IDs are calculated.
   * The stack name is calculated based on the construct root path,
   * as follows:
   *
   * - Path is calculated with respect to containing App or Stage (if any)
   * - If the path is one component long just use that component, otherwise
   *   combine them with a hash.
   *
   * Since the hash is quite ugly and we'd like to avoid it if possible -- but
   * we can't anymore in the general case since it has been written into legacy
   * stacks. The introduction of Stages makes it possible to make this nicer however.
   * When a Stack is nested inside a Stage, we use the path components below the
   * Stage, and prefix the path components of the Stage before it.
   */
  private generateStackName() {
    const assembly  = Stage.of(this);
    const prefix = (assembly && assembly.stageName) ? `${assembly.stageName}-` : '';
    return `${prefix}${this.generateStackId(assembly)}`;
  }

  /**
   * The artifact ID for this stack
   *
   * Stack artifact ID is unique within the App's Cloud Assembly.
   */
  private generateStackArtifactId() {
    return this.generateStackId(this.node.root);
  }

  /**
   * Generate an ID with respect to the given container construct.
   */
  private generateStackId(container: IConstruct | undefined) {
    const rootPath = rootPathTo(this, container);
    const ids = rootPath.map(c => c.node.id);

    // In unit tests our Stack (which is the only component) may not have an
    // id, so in that case just pretend it's "Stack".
    if (ids.length === 1 && !ids[0]) {
      throw new Error('unexpected: stack id must always be defined');
    }

    return makeStackName(ids);
  }
}

function merge(template: any, fragment: any): void {
  for (const section of Object.keys(fragment)) {
    const src = fragment[section];

    // create top-level section if it doesn't exist
    const dest = template[section];
    if (!dest) {
      template[section] = src;
    } else {
      template[section] = mergeSection(section, dest, src);
    }
  }
}

function mergeSection(section: string, val1: any, val2: any): any {
  switch (section) {
    case 'Description':
      return `${val1}\n${val2}`;
    case 'AWSTemplateFormatVersion':
      if (val1 != null && val2 != null && val1 !== val2) {
        throw new Error(`Conflicting CloudFormation template versions provided: '${val1}' and '${val2}`);
      }
      return val1 ?? val2;
    case 'Resources':
    case 'Conditions':
    case 'Parameters':
    case 'Outputs':
    case 'Mappings':
    case 'Metadata':
    case 'Transform':
      return mergeObjectsWithoutDuplicates(section, val1, val2);
    default:
      throw new Error(`CDK doesn't know how to merge two instances of the CFN template section '${section}' - ` +
        'please remove one of them from your code');
  }
}

function mergeObjectsWithoutDuplicates(section: string, dest: any, src: any): any {
  if (typeof dest !== 'object') {
    throw new Error(`Expecting ${JSON.stringify(dest)} to be an object`);
  }
  if (typeof src !== 'object') {
    throw new Error(`Expecting ${JSON.stringify(src)} to be an object`);
  }

  // add all entities from source section to destination section
  for (const id of Object.keys(src)) {
    if (id in dest) {
      throw new Error(`section '${section}' already contains '${id}'`);
    }
    dest[id] = src[id];
  }

  return dest;
}

/**
 * CloudFormation template options for a stack.
 */
export interface ITemplateOptions {
  /**
   * Gets or sets the description of this stack.
   * If provided, it will be included in the CloudFormation template's "Description" attribute.
   */
  description?: string;

  /**
   * Gets or sets the AWSTemplateFormatVersion field of the CloudFormation template.
   */
  templateFormatVersion?: string;

  /**
   * Gets or sets the top-level template transform for this stack (e.g. "AWS::Serverless-2016-10-31").
   *
   * @deprecated use `transforms` instead.
   */
  transform?: string;

  /**
   * Gets or sets the top-level template transform(s) for this stack (e.g. `["AWS::Serverless-2016-10-31"]`).
   */
  transforms?: string[];

  /**
   * Metadata associated with the CloudFormation template.
   */
  metadata?: { [key: string]: any };
}

/**
 * Collect all CfnElements from a Stack.
 *
 * @param node Root node to collect all CfnElements from
 * @param into Array to append CfnElements to
 * @returns The same array as is being collected into
 */
function cfnElements(node: IConstruct, into: CfnElement[] = []): CfnElement[] {
  if (CfnElement.isCfnElement(node)) {
    into.push(node);
  }

  for (const child of node.node.children) {
    // Don't recurse into a substack
    if (Stack.isStack(child)) { continue; }

    cfnElements(child, into);
  }

  return into;
}

/**
 * Return the construct root path of the given construct relative to the given ancestor
 *
 * If no ancestor is given or the ancestor is not found, return the entire root path.
 */
export function rootPathTo(construct: IConstruct, ancestor?: IConstruct): IConstruct[] {
  const scopes = construct.node.scopes;
  for (let i = scopes.length - 2; i >= 0; i--) {
    if (scopes[i] === ancestor) {
      return scopes.slice(i + 1);
    }
  }
  return scopes;
}

/**
 * makeUniqueId, specialized for Stack names
 *
 * Stack names may contain '-', so we allow that character if the stack name
 * has only one component. Otherwise we fall back to the regular "makeUniqueId"
 * behavior.
 */
function makeStackName(components: string[]) {
  if (components.length === 1) { return components[0]; }
  return makeUniqueId(components);
}

<<<<<<< HEAD
=======
// These imports have to be at the end to prevent circular imports
import { addDependency } from './deps';
import { Reference } from './reference';
import { IResolvable } from './resolvable';
import { DefaultStackSynthesizer, IStackSynthesizer, LegacyStackSynthesizer } from './stack-synthesizers';
import { Stage } from './stage';
import { ITaggable, TagManager } from './tag-manager';
import { Token } from './token';
import { FileSystem } from './fs';
import { App } from './app';

>>>>>>> 319bbf9e
interface StackDependency {
  stack: Stack;
  reasons: string[];
}<|MERGE_RESOLUTION|>--- conflicted
+++ resolved
@@ -1,26 +1,14 @@
-<<<<<<< HEAD
-import * as cxschema from '@aws-cdk/cloud-assembly-schema';
-import * as cxapi from '@aws-cdk/cx-api';
-import { Construct, IConstruct } from 'constructs';
-import * as fs from 'fs';
-import * as path from 'path';
-// These imports have to be at the end to prevent circular imports
-=======
 import * as fs from 'fs';
 import * as path from 'path';
 import * as cxschema from '@aws-cdk/cloud-assembly-schema';
 import * as cxapi from '@aws-cdk/cx-api';
->>>>>>> 319bbf9e
 import { Arn, ArnComponents } from './arn';
 import { DockerImageAssetLocation, DockerImageAssetSource, FileAssetLocation, FileAssetSource } from './assets';
 import { CfnElement } from './cfn-element';
 import { Fn } from './cfn-fn';
 import { Aws, ScopedAws } from './cfn-pseudo';
 import { CfnResource, TagType } from './cfn-resource';
-<<<<<<< HEAD
-=======
-import { Construct, IConstruct, ISynthesisSession } from './construct-compat';
->>>>>>> 319bbf9e
+import { Construct, IConstruct } from 'constructs';
 import { ContextProvider } from './context-provider';
 import { addDependency } from './deps';
 import { Environment } from './environment';
@@ -1098,8 +1086,6 @@
   return makeUniqueId(components);
 }
 
-<<<<<<< HEAD
-=======
 // These imports have to be at the end to prevent circular imports
 import { addDependency } from './deps';
 import { Reference } from './reference';
@@ -1111,7 +1097,6 @@
 import { FileSystem } from './fs';
 import { App } from './app';
 
->>>>>>> 319bbf9e
 interface StackDependency {
   stack: Stack;
   reasons: string[];
