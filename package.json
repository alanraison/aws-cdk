--- conflicted
+++ resolved
@@ -14,14 +14,10 @@
     "build-all": "tsc -b"
   },
   "devDependencies": {
-<<<<<<< HEAD
     "@types/jest": "^25.2.3",
     "@types/node": "^10.17.25",
     "@typescript-eslint/parser": "^2.19.2",
-    "conventional-changelog-cli": "^2.0.34",
-=======
     "conventional-changelog-cli": "^2.1.0",
->>>>>>> 95c03323
     "fs-extra": "^9.0.1",
     "graceful-fs": "^4.2.4",
     "jest-junit": "^11.1.0",
