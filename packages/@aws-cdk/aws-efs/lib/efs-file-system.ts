import * as ec2 from '@aws-cdk/aws-ec2';
import * as kms from '@aws-cdk/aws-kms';
<<<<<<< HEAD
import { IResource, RemovalPolicy, Resource, Size, Tag } from '@aws-cdk/core';
import { Construct } from 'constructs';
=======
import { ConcreteDependable, Construct, IDependable, IResource, RemovalPolicy, Resource, Size, Tag } from '@aws-cdk/core';
>>>>>>> 2961ef9a
import { AccessPoint, AccessPointOptions } from './access-point';
import { CfnFileSystem, CfnMountTarget } from './efs.generated';

// tslint:disable:max-line-length
/**
 * EFS Lifecycle Policy, if a file is not accessed for given days, it will move to EFS Infrequent Access.
 *
 * @see http://docs.aws.amazon.com/AWSCloudFormation/latest/UserGuide/aws-resource-efs-filesystem.html#cfn-elasticfilesystem-filesystem-lifecyclepolicies
 */
// tslint:enable
export enum LifecyclePolicy {
  /**
   * After 7 days of not being accessed.
   */
  AFTER_7_DAYS,

  /**
   * After 14 days of not being accessed.
   */
  AFTER_14_DAYS,

  /**
   * After 30 days of not being accessed.
   */
  AFTER_30_DAYS,

  /**
   * After 60 days of not being accessed.
   */
  AFTER_60_DAYS,

  /**
   * After 90 days of not being accessed.
   */
  AFTER_90_DAYS
}

/**
 * EFS Performance mode.
 *
 * @see http://docs.aws.amazon.com/AWSCloudFormation/latest/UserGuide/aws-resource-efs-filesystem.html#cfn-efs-filesystem-performancemode
 */
export enum PerformanceMode {
  /**
   * This is the general purpose performance mode for most file systems.
   */
  GENERAL_PURPOSE = 'generalPurpose',

  /**
   * This performance mode can scale to higher levels of aggregate throughput and operations per second with a
   * tradeoff of slightly higher latencies.
   */
  MAX_IO = 'maxIO'
}

/**
 * EFS Throughput mode.
 *
 * @see http://docs.aws.amazon.com/AWSCloudFormation/latest/UserGuide/aws-resource-efs-filesystem.html#cfn-elasticfilesystem-filesystem-throughputmode
 */
export enum ThroughputMode {
  /**
   *  This mode on Amazon EFS scales as the size of the file system in the standard storage class grows.
   */
  BURSTING = 'bursting',

  /**
   * This mode can instantly provision the throughput of the file system (in MiB/s) independent of the amount of data stored.
   */
  PROVISIONED = 'provisioned'
}

/**
 * Interface to implement AWS File Systems.
 */
export interface IFileSystem extends ec2.IConnectable, IResource {
  /**
   * The ID of the file system, assigned by Amazon EFS.
   *
   * @attribute
   */
  readonly fileSystemId: string;

  /**
   * Dependable that can be depended upon to ensure the mount targets of the filesystem are ready
   */
  readonly mountTargetsAvailable: IDependable;

}

/**
 * Properties of EFS FileSystem.
 */
export interface FileSystemProps {

  /**
   * VPC to launch the file system in.
   */
  readonly vpc: ec2.IVpc;

  /**
   * Security Group to assign to this file system.
   *
   * @default - creates new security group which allow all out bound traffic
   */
  readonly securityGroup?: ec2.ISecurityGroup;

  /**
   * Which subnets to place the mount target in the VPC.
   *
   * @default - the Vpc default strategy if not specified
   */
  readonly vpcSubnets?: ec2.SubnetSelection;

  /**
   * Defines if the data at rest in the file system is encrypted or not.
   *
   * @default - false
   */
  readonly encrypted?: boolean;

  /**
   * The filesystem's name.
   *
   * @default - CDK generated name
   */
  readonly fileSystemName?: string;

  /**
   * The KMS key used for encryption. This is required to encrypt the data at rest if @encrypted is set to true.
   *
   * @default - if @encrypted is true, the default key for EFS (/aws/elasticfilesystem) is used
   */
  readonly kmsKey?: kms.IKey;

  /**
   * A policy used by EFS lifecycle management to transition files to the Infrequent Access (IA) storage class.
   *
   * @default - none
   */
  readonly lifecyclePolicy?: LifecyclePolicy;

  /**
   * Enum to mention the performance mode of the file system.
   *
   * @default - GENERAL_PURPOSE
   */
  readonly performanceMode?: PerformanceMode;

  /**
   * Enum to mention the throughput mode of the file system.
   *
   * @default - BURSTING
   */
  readonly throughputMode?: ThroughputMode;

  /**
   * Provisioned throughput for the file system.
   * This is a required property if the throughput mode is set to PROVISIONED.
   * Must be at least 1MiB/s.
   *
   * @default - none, errors out
   */
  readonly provisionedThroughputPerSecond?: Size;

  /**
   * The removal policy to apply to the file system.
   *
   * @default RemovalPolicy.RETAIN
   */
  readonly removalPolicy?: RemovalPolicy;
}

/**
 * Properties that describe an existing EFS file system.
 */
export interface FileSystemAttributes {
  /**
   * The security group of the file system
   */
  readonly securityGroup: ec2.ISecurityGroup;

  /**
   * The File System's ID.
   */
  readonly fileSystemId: string;
}

/**
 * The Elastic File System implementation of IFileSystem.
 * It creates a new, empty file system in Amazon Elastic File System (Amazon EFS).
 * It also creates mount target (AWS::EFS::MountTarget) implicitly to mount the
 * EFS file system on an Amazon Elastic Compute Cloud (Amazon EC2) instance or another resource.
 *
 * @see https://docs.aws.amazon.com/AWSCloudFormation/latest/UserGuide/aws-resource-efs-filesystem.html
 *
 * @resource AWS::EFS::FileSystem
 */
export class FileSystem extends Resource implements IFileSystem {

  /**
   * Import an existing File System from the given properties.
   */
  public static fromFileSystemAttributes(scope: Construct, id: string, attrs: FileSystemAttributes): IFileSystem {
    class Import extends Resource implements IFileSystem {
      public readonly fileSystemId = attrs.fileSystemId;
      public readonly connections = new ec2.Connections({
        securityGroups: [attrs.securityGroup],
        defaultPort: ec2.Port.tcp(FileSystem.DEFAULT_PORT),
      });
      public readonly mountTargetsAvailable = new ConcreteDependable();
    }

    return new Import(scope, id);
  }

  /**
   * The default port File System listens on.
   */
  private static readonly DEFAULT_PORT: number = 2049;

  /**
   * The security groups/rules used to allow network connections to the file system.
   */
  public readonly connections: ec2.Connections;

  /**
   * @attribute
   */
  public readonly fileSystemId: string;

  public readonly mountTargetsAvailable: IDependable;

  private readonly _mountTargetsAvailable = new ConcreteDependable();

  /**
   * Constructor for creating a new EFS FileSystem.
   */
  constructor(scope: Construct, id: string, props: FileSystemProps) {
    super(scope, id);

    if (props.throughputMode === ThroughputMode.PROVISIONED && props.provisionedThroughputPerSecond === undefined) {
      throw new Error('Property provisionedThroughputPerSecond is required when throughputMode is PROVISIONED');
    }

    const filesystem = new CfnFileSystem(this, 'Resource', {
      encrypted: props.encrypted,
      kmsKeyId: (props.kmsKey ? props.kmsKey.keyId : undefined),
      lifecyclePolicies: (props.lifecyclePolicy ? Array.of({
        transitionToIa: LifecyclePolicy[props.lifecyclePolicy],
      } as CfnFileSystem.LifecyclePolicyProperty) : undefined),
      performanceMode: props.performanceMode,
      throughputMode: props.throughputMode,
      provisionedThroughputInMibps: props.provisionedThroughputPerSecond?.toMebibytes(),
    });
    filesystem.applyRemovalPolicy(props.removalPolicy);

    this.fileSystemId = filesystem.ref;
    Tag.add(this, 'Name', props.fileSystemName || this.node.path);

    const securityGroup = (props.securityGroup || new ec2.SecurityGroup(this, 'EfsSecurityGroup', {
      vpc: props.vpc,
    }));

    this.connections = new ec2.Connections({
      securityGroups: [securityGroup],
      defaultPort: ec2.Port.tcp(FileSystem.DEFAULT_PORT),
    });

    const subnets = props.vpc.selectSubnets(props.vpcSubnets);

    // We now have to create the mount target for each of the mentioned subnet
    let mountTargetCount = 0;
    this.mountTargetsAvailable = [];
    subnets.subnetIds.forEach((subnetId: string) => {
      const mountTarget = new CfnMountTarget(this,
        'EfsMountTarget' + (++mountTargetCount),
        {
          fileSystemId: this.fileSystemId,
          securityGroups: Array.of(securityGroup.securityGroupId),
          subnetId,
        });
      this._mountTargetsAvailable.add(mountTarget);
    });
    this.mountTargetsAvailable = this._mountTargetsAvailable;
  }

  /**
   * create access point from this filesystem
   */
  public addAccessPoint(id: string, accessPointOptions: AccessPointOptions = {}): AccessPoint {
    return new AccessPoint(this, id, {
      fileSystem: this,
      ...accessPointOptions,
    });
  }
}<|MERGE_RESOLUTION|>--- conflicted
+++ resolved
@@ -1,11 +1,7 @@
 import * as ec2 from '@aws-cdk/aws-ec2';
 import * as kms from '@aws-cdk/aws-kms';
-<<<<<<< HEAD
 import { IResource, RemovalPolicy, Resource, Size, Tag } from '@aws-cdk/core';
-import { Construct } from 'constructs';
-=======
-import { ConcreteDependable, Construct, IDependable, IResource, RemovalPolicy, Resource, Size, Tag } from '@aws-cdk/core';
->>>>>>> 2961ef9a
+import { Construct, DependencyGroup, IDependable } from 'constructs';
 import { AccessPoint, AccessPointOptions } from './access-point';
 import { CfnFileSystem, CfnMountTarget } from './efs.generated';
 
@@ -216,7 +212,7 @@
         securityGroups: [attrs.securityGroup],
         defaultPort: ec2.Port.tcp(FileSystem.DEFAULT_PORT),
       });
-      public readonly mountTargetsAvailable = new ConcreteDependable();
+      public readonly mountTargetsAvailable = new DependencyGroup();
     }
 
     return new Import(scope, id);
@@ -239,7 +235,7 @@
 
   public readonly mountTargetsAvailable: IDependable;
 
-  private readonly _mountTargetsAvailable = new ConcreteDependable();
+  private readonly _mountTargetsAvailable = new DependencyGroup();
 
   /**
    * Constructor for creating a new EFS FileSystem.
