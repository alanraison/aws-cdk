--- conflicted
+++ resolved
@@ -1,9 +1,8 @@
 import '@aws-cdk/assert/jest';
+import * as fs from 'fs';
 import * as path from 'path';
 import { Runtime } from '@aws-cdk/aws-lambda';
 import { Stack } from '@aws-cdk/core';
-import * as fs from 'fs';
-import * as path from 'path';
 import { NodejsFunction } from '../lib';
 import { Bundling } from '../lib/bundling';
 
@@ -37,12 +36,7 @@
   });
 
   expect(Bundling.parcel).toHaveBeenCalledWith(expect.objectContaining({
-<<<<<<< HEAD
     entry: expect.stringContaining('function.test.handler1.'), // Automatically finds .ts handler file
-    global: 'handler',
-=======
-    entry: expect.stringContaining('function.test.handler1.ts'), // Automatically finds .ts handler file
->>>>>>> 16d2a48a
   }));
 
   expect(stack).toHaveResource('AWS::Lambda::Function', {
@@ -65,12 +59,8 @@
 test('NodejsFunction with container env vars', () => {
   // WHEN
   new NodejsFunction(stack, 'handler1', {
-<<<<<<< HEAD
     projectRoot: PROJECT_ROOT,
-    containerEnvironment: {
-=======
     parcelEnvironment: {
->>>>>>> 16d2a48a
       KEY: 'VALUE',
     },
   });
